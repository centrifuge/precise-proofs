syntax = "proto3";

package documents;

option go_package = "documentspb";
option java_multiple_files = true;
option java_outer_classname = "ExampleProto";
option java_package = "com.documents";

import "google/protobuf/timestamp.proto";
import "proofs/proto/proof.proto";
import "proofs/proto/salt.proto";

message ExampleDocument {
  string valueA = 1;
  string valueB = 2;
  int64 value1 = 3;
  int64 value2 = 4;
  bytes value_bytes1 = 5;
  bytes ValueCamelCased = 6;
  bytes value_not_ignored = 7 [
    (proofs.exclude_from_tree) = false
  ];
  bytes value_ignored = 8 [
    (proofs.exclude_from_tree) = true
  ];
  bytes value_not_hashed = 9 [
    (proofs.hashed_field) = true
  ];
  Enum enum_type = 10;
  bool valueBool = 12;
<<<<<<< HEAD
  Name name = 13[ (proofs.append_fields) = true ];
=======
  string paddingA = 13 [(proofs.field_length) = 32 ];
  bytes  paddingB = 14 [(proofs.field_length) = 32 ];
>>>>>>> f83c6b9e
  repeated proofs.Salt salts = 11;
}

message AllFieldTypes {
  string string_value = 1;
  google.protobuf.Timestamp time_stamp_value = 2;
  repeated proofs.Salt salts = 3;
}

message AllFieldTypesSalts {
  bytes string_value = 1;
  bytes time_stamp_value = 2;
  repeated proofs.Salt salts = 3;
}

message SimpleItem {
  string valueA = 1;
}

message RepeatedItem {
  repeated SimpleItem valueA = 1;
  string valueB = 2;
  repeated proofs.Salt salts = 3;
}

message SimpleMap {
  map<int32,string> value = 1;
}

message SimpleStringMap {
  map<string,string> value = 1 [
    (proofs.field_length) = 32
  ];
  repeated proofs.Salt salts = 2;
}

message NestedMap {
  map<int32,SimpleMap> value = 1;
  repeated proofs.Salt salts = 2;
}

message SimpleEntry {
  string entry_key = 1;
  string entry_value = 2;
}

message SimpleEntries {
  repeated SimpleEntry entries = 1 [
    (proofs.field_length) = 32,
    (proofs.mapping_key) = "entry_key"
  ];
  repeated proofs.Salt salts = 2;
}

message Entry {
    string entry_key = 1;
    string valueA = 2;
    bytes valueB = 3;
    int64 valueC = 4;
}

message Entries {
  repeated Entry entries = 1 [
    (proofs.field_length) = 32,
    (proofs.mapping_key) = "entry_key"
  ];
  repeated proofs.Salt salts = 2;
}

message BytesKeyEntry {
    bytes address = 1;
    string value = 2;
}

message BytesKeyEntries {
  repeated BytesKeyEntry entries = 1 [
    (proofs.field_length) = 20,
    (proofs.mapping_key) = "address"
  ];
  repeated proofs.Salt salts = 2;
}

message TwoLevelRepeatedDocument {
  string valueA = 1;
  repeated RepeatedItem valueB = 2;
  repeated proofs.Salt salts = 3;
}

message SimpleRepeatedDocument {
  string valueA = 1;
  string valueB = 2;
  repeated string valueC = 3;
  repeated proofs.Salt salts = 4;
}

message SimpleMapDocument {
  string valueA = 1;
  string valueB = 2;
  map<string, string> valueC = 3 [
    (proofs.field_length) = 32
  ];
  map<int32, string> valueD = 4;
  repeated proofs.Salt salts = 5;
}

message TwoLevelItem {
  SimpleItem valueA = 1;
  string valueB = 2;
  repeated proofs.Salt salts = 3;
}

message NestedRepeatedDocument {
  string valueA = 1;
  string valueB = 2;
  repeated SimpleItem valueC = 3;
  TwoLevelItem valueD = 4;
  repeated proofs.Salt salts = 5;
}

message InvalidHashedFieldDocument {
  string value = 1 [
    (proofs.hashed_field) = true
  ];
  repeated proofs.Salt salts = 2;
}

message  oneofSample{
  int32 valueA = 1;
  oneof oneofBlock
  {
    int32 valueB = 2;
    string valueC = 3;
    SimpleItem valueD = 4;
  }
  int32 valueE = 5;
  repeated proofs.Salt salts = 6;
}


message LongDocument {
  int64 value0 = 16;
  int64 value1 = 1;
  int64 value2 = 2;
  int64 value3 = 3;
  int64 value4 = 4;
  int64 value5 = 5;
  int64 value6 = 6;
  int64 value7 = 7;
  int64 value8 = 8;
  int64 value9 = 9;
  int64 valueA = 10;
  int64 valueB = 11;
  int64 valueC = 12;
  int64 valueD = 13;
  int64 valueE = 14;
  repeated proofs.Salt salts = 15;
}

enum Enum {
  type_one = 0;
  type_two = 1;
}

message Integers {
  int32 valueA = 1;
  int64 valueB = 2;
  uint32 valueC = 3;
  uint64 valueD = 4;
  sint32 valueE = 5;
  sint64 valueF = 6;
  fixed32 valueG = 7;
  fixed64 valueH = 8;
  sfixed32 valueI = 9;
  sfixed64 valueJ = 10;
  repeated proofs.Salt salts = 11;
}

message ContainSalts {
  string valueA = 1;
  int32  valueB = 2;
  repeated proofs.Salt salts = 3;
}

message ExampleWithoutSalts {
  string valueA = 1;
  int32  valueB = 2;
}

<<<<<<< HEAD
message Name {
  string first = 1;
  string last = 2;
}

message PhoneNumber {
  string type = 1;
  string countrycode = 2;
  string number = 3;
}

message ExampleNested {
  bytes hashed_value = 1 [(proofs.hashed_field) = true];
  Name name = 2;
}

message AppendFieldDocument {
  Name name = 1[ (proofs.append_fields) = true ];
  repeated Name names = 2[ (proofs.append_fields) = true ];
  repeated PhoneNumber phone_numbers = 3 [
    (proofs.key_length) = 4,
    (proofs.mapping_key) = "type",
    (proofs.append_fields) = true
  ];
}

message UnsupportedAppendDocument {
  Name name = 1[ (proofs.append_fields) = true ];
  ExampleNested nested = 2[ (proofs.append_fields) = true ];
=======
message ExampleWithPaddingField {
  string valueA = 1 [(proofs.field_length) = 32 ];
  bytes  valueB = 2 [(proofs.field_length) = 32 ];
  repeated proofs.Salt salts = 3;
>>>>>>> f83c6b9e
}<|MERGE_RESOLUTION|>--- conflicted
+++ resolved
@@ -29,12 +29,9 @@
   ];
   Enum enum_type = 10;
   bool valueBool = 12;
-<<<<<<< HEAD
   Name name = 13[ (proofs.append_fields) = true ];
-=======
-  string paddingA = 13 [(proofs.field_length) = 32 ];
-  bytes  paddingB = 14 [(proofs.field_length) = 32 ];
->>>>>>> f83c6b9e
+  string paddingA = 14 [(proofs.field_length) = 32 ];
+  bytes  paddingB = 15 [(proofs.field_length) = 32 ];
   repeated proofs.Salt salts = 11;
 }
 
@@ -223,7 +220,6 @@
   int32  valueB = 2;
 }
 
-<<<<<<< HEAD
 message Name {
   string first = 1;
   string last = 2;
@@ -244,7 +240,7 @@
   Name name = 1[ (proofs.append_fields) = true ];
   repeated Name names = 2[ (proofs.append_fields) = true ];
   repeated PhoneNumber phone_numbers = 3 [
-    (proofs.key_length) = 4,
+    (proofs.field_length) = 4,
     (proofs.mapping_key) = "type",
     (proofs.append_fields) = true
   ];
@@ -253,10 +249,11 @@
 message UnsupportedAppendDocument {
   Name name = 1[ (proofs.append_fields) = true ];
   ExampleNested nested = 2[ (proofs.append_fields) = true ];
-=======
+}
+
+
 message ExampleWithPaddingField {
   string valueA = 1 [(proofs.field_length) = 32 ];
   bytes  valueB = 2 [(proofs.field_length) = 32 ];
   repeated proofs.Salt salts = 3;
->>>>>>> f83c6b9e
 }