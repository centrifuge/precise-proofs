/* Package example contains a code sample to explain usage and sample data for tests.
 */
package main

import (
	"crypto/sha256"
	"encoding/json"
	"fmt"

	"github.com/centrifuge/precise-proofs/examples/documents"
	"github.com/centrifuge/precise-proofs/proofs"
)

func main() {
	// ExampleDocument is a protobuf message
	document := documentspb.ExampleDocument{
		Value1:      1,
		ValueA:      "Foo",
		ValueB:      "Bar",
		ValueBytes1: []byte("foobar"),
<<<<<<< HEAD
		Name: &documentspb.Name{
			First: "Hello, ",
			Last:  "World",
		},
=======
		PaddingA:    "WillBePadded",
>>>>>>> f83c6b9e
	}

	doctree := proofs.NewDocumentTree(proofs.TreeOptions{Hash: sha256.New()})

	checkErr(doctree.AddLeavesFromDocument(&document))
	checkErr(doctree.Generate())
	fmt.Printf("Generated tree: %s\n", doctree.String())

	// Generate the actual proof for a field. In this case the field called "ValueA".
	proof, err := doctree.CreateProof("valueA")
	checkErr(err)
	proofJson, _ := json.Marshal(proof)
	fmt.Println("Proof:\n", string(proofJson))

	// Validate the proof that was just generated
	valid, err := doctree.ValidateProof(&proof)
	checkErr(err)

	fmt.Printf("Proof validated: %v\n", valid)

	// Fixed Length Tree
	doctree2 := proofs.NewDocumentTree(proofs.TreeOptions{Hash: sha256.New(), TreeDepth: 5})
	fmt.Printf("\n\nLeaves number of generated tree should be %d\n", 1<<5)
	checkErr(doctree2.AddLeavesFromDocument(&document))
	checkErr(doctree2.Generate())
	fmt.Printf("Leaves number of the tree is %d\n", len(doctree2.GetLeaves()))

}

func checkErr(err error) {
	if err != nil {
		panic(err)
	}
}<|MERGE_RESOLUTION|>--- conflicted
+++ resolved
@@ -18,17 +18,15 @@
 		ValueA:      "Foo",
 		ValueB:      "Bar",
 		ValueBytes1: []byte("foobar"),
-<<<<<<< HEAD
 		Name: &documentspb.Name{
 			First: "Hello, ",
 			Last:  "World",
 		},
-=======
-		PaddingA:    "WillBePadded",
->>>>>>> f83c6b9e
+		PaddingA: "WillBePadded",
 	}
 
-	doctree := proofs.NewDocumentTree(proofs.TreeOptions{Hash: sha256.New()})
+	doctree, err := proofs.NewDocumentTree(proofs.TreeOptions{Hash: sha256.New()})
+	checkErr(err)
 
 	checkErr(doctree.AddLeavesFromDocument(&document))
 	checkErr(doctree.Generate())
@@ -47,7 +45,8 @@
 	fmt.Printf("Proof validated: %v\n", valid)
 
 	// Fixed Length Tree
-	doctree2 := proofs.NewDocumentTree(proofs.TreeOptions{Hash: sha256.New(), TreeDepth: 5})
+	doctree2, err := proofs.NewDocumentTree(proofs.TreeOptions{Hash: sha256.New(), TreeDepth: 5})
+	checkErr(err)
 	fmt.Printf("\n\nLeaves number of generated tree should be %d\n", 1<<5)
 	checkErr(doctree2.AddLeavesFromDocument(&document))
 	checkErr(doctree2.Generate())
