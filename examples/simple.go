--- conflicted
+++ resolved
@@ -6,12 +6,7 @@
 	"encoding/json"
 	"fmt"
 	"github.com/centrifuge/precise-proofs/examples/documents"
-<<<<<<< HEAD
 	"github.com/centrifuge/precise-proofs/proofs"
-)
-
-func main() {
-=======
 	"crypto/sha256"
 )
 
@@ -22,7 +17,6 @@
 }
 
 func main () {
->>>>>>> 564d73a7
 	// ExampleDocument is a protobuf message
 	document := documentspb.ExampleDocument{
 		Value1:      1,
