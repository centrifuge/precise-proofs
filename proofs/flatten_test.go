--- conflicted
+++ resolved
@@ -460,38 +460,7 @@
 	assert.Equal(t, leaves[4].Property.ReadableName(), "phone_numbers.length")
 	assert.Equal(t, leaves[5].Property.ReadableName(), "phone_numbers[home]")
 	assert.Equal(t, leaves[5].Value, []byte("+1123456789"))
-<<<<<<< HEAD
 	assert.NotNil(t, leaves[5].Salt)
-}
-
-func TestFlatten_FieldNoSalt(t *testing.T) {
-	doc := &documentspb.NoSaltDocument{
-		ValueNoSalt: "ValueNoSalt",
-		ValueSalt:   "ValueSalt",
-		Name:				 &documentspb.Name{
-			First: "john",
-			Last: "doe",
-		},
-	}
-	leaves, err := FlattenMessage(doc, NewSaltForTest, DefaultReadablePropertyLengthSuffix, sha256Hash, false, Empty, false)
-	assert.Nil(t, err)
-	assert.Len(t, leaves, 4)
-	assert.Equal(t, leaves[2].Property.ReadableName(), "valueNoSalt")
-	assert.Equal(t, leaves[2].Value, []byte("ValueNoSalt"))
-	assert.Nil(t, leaves[2].Salt)
-	assert.Equal(t, leaves[3].Property.ReadableName(), "valueSalt")
-	assert.Equal(t, leaves[3].Value, []byte("ValueSalt"))
-	assert.NotNil(t, leaves[3].Salt)
-
-	// Check nested message doesn't have salts
-	assert.Equal(t, leaves[0].Property.ReadableName(), "name.first")
-	assert.Equal(t, leaves[0].Value, []byte("john"))
-	assert.Nil(t, leaves[0].Salt)
-	assert.Equal(t, leaves[1].Property.ReadableName(), "name.last")
-	assert.Equal(t, leaves[1].Value, []byte("doe"))
-	assert.Nil(t, leaves[1].Salt)
-=======
->>>>>>> 19d77ea3
 }
 
 func TestFlatten_AppendField_Failure(t *testing.T) {
@@ -512,8 +481,6 @@
 	_, err := FlattenMessage(doc, NewSaltForTest, DefaultReadablePropertyLengthSuffix, sha256Hash, false, Empty, false)
 	assert.Error(t, err)
 	assert.Contains(t, err.Error(), "Got unsupported value of type *documentspb.Name")
-<<<<<<< HEAD
-=======
 }
 
 func TestFlatten_AppendField_Padding_success(t *testing.T) {
@@ -565,5 +532,32 @@
 	_, err := FlattenMessage(doc, NewSaltForTest, DefaultReadablePropertyLengthSuffix, sha256Hash, false, Empty, false)
 	assert.Error(t, err)
 	assert.Contains(t, err.Error(), "Field's length 35 is bigger than 10")
->>>>>>> 19d77ea3
+}
+
+func TestFlatten_FieldNoSalt(t *testing.T) {
+	doc := &documentspb.NoSaltDocument{
+		ValueNoSalt: "ValueNoSalt",
+		ValueSalt:   "ValueSalt",
+		Name:				 &documentspb.Name{
+			First: "john",
+			Last: "doe",
+		},
+	}
+	leaves, err := FlattenMessage(doc, NewSaltForTest, DefaultReadablePropertyLengthSuffix, sha256Hash, false, Empty, false)
+	assert.Nil(t, err)
+	assert.Len(t, leaves, 4)
+	assert.Equal(t, leaves[2].Property.ReadableName(), "valueNoSalt")
+	assert.Equal(t, leaves[2].Value, []byte("ValueNoSalt"))
+	assert.Nil(t, leaves[2].Salt)
+	assert.Equal(t, leaves[3].Property.ReadableName(), "valueSalt")
+	assert.Equal(t, leaves[3].Value, []byte("ValueSalt"))
+	assert.NotNil(t, leaves[3].Salt)
+
+	// Check nested message doesn't have salts
+	assert.Equal(t, leaves[0].Property.ReadableName(), "name.first")
+	assert.Equal(t, leaves[0].Value, []byte("john"))
+	assert.Nil(t, leaves[0].Salt)
+	assert.Equal(t, leaves[1].Property.ReadableName(), "name.last")
+	assert.Equal(t, leaves[1].Value, []byte("doe"))
+	assert.Nil(t, leaves[1].Salt)
 }