--- conflicted
+++ resolved
@@ -6,12 +6,12 @@
 	"crypto/sha256"
 	"encoding/json"
 	"fmt"
-	proofspb "github.com/centrifuge/precise-proofs/proofs/proto"
 	"strconv"
 	"testing"
 	"time"
 
 	"github.com/centrifuge/precise-proofs/examples/documents"
+	proofspb "github.com/centrifuge/precise-proofs/proofs/proto"
 	"github.com/golang/protobuf/ptypes"
 	"github.com/golang/protobuf/ptypes/timestamp"
 	"github.com/pkg/errors"
@@ -1570,7 +1570,17 @@
 	assert.Len(t, leafHash, 32, "length of sha256 hash is 32")
 }
 
-<<<<<<< HEAD
+func TestTree_FixedSizeTreeDoNotSupportSortingByHash(t *testing.T) {
+	_, err := NewDocumentTree(TreeOptions{
+		Hash:              blake2bHash,
+		LeafHash:          sha256Hash,
+		Salts:             NewSaltForTest,
+		EnableHashSorting: true,
+		TreeDepth:         256,
+	})
+	assert.Equal(t, "Fixed size tree does not support sorting by hash", err.Error())
+}
+
 func TestOptimizeProofs(t *testing.T) {
 	// nil input
 	opt, err := OptimizeProofs(nil, nil, sha256.New())
@@ -1800,15 +1810,4 @@
 		origHashesCount += len(original[i].SortedHashes)
 	}
 	fmt.Printf("Original[%d] -> Optimized[%d] with factor[%f]\n", origHashesCount, optHashesCount, float64(optHashesCount)/float64(origHashesCount))
-=======
-func TestTree_FixedSizeTreeDonotSupportSortingByHash(t *testing.T) {
-	_, err := NewDocumentTree(TreeOptions{
-		Hash:              blake2bHash,
-		LeafHash:          sha256Hash,
-		Salts:             NewSaltForTest,
-		EnableHashSorting: true,
-		TreeDepth:         256,
-	})
-	assert.Equal(t, "Fixed size tree does not support sorting by hash", err.Error())
->>>>>>> 877f247c
 }