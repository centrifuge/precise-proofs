--- conflicted
+++ resolved
@@ -48,16 +48,7 @@
 	"github.com/golang/protobuf/ptypes"
 	"github.com/golang/protobuf/ptypes/timestamp"
 	"github.com/iancoleman/strcase"
-<<<<<<< HEAD
 	"github.com/mikiquantum/go-merkle"
-	"hash"
-	"reflect"
-	"sort"
-	"strconv"
-	"strings"
-=======
-	"github.com/xsleonard/go-merkle"
->>>>>>> ee7f4409
 )
 
 // DocumentTree is a helper object to create a merkleTree and proofs for fields in the document
