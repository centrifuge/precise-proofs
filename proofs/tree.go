/*
Package proofs lets you construct merkle trees out of protobuf messages and create proofs for fields of
an object by just specifying the dot notation of a field.

Field names are not taken from the struct attributes but the protobuf field names. Protobuf field names stay the same
across different programming languages (the struct field names are camel cased to follow Go's style guide which they
would not be in a javascript implementation.

Supported types:
* string
* int64
* timestamp.Timestamp


Available Protobuf Options

Fields can be excluded from the flattener by setting the custom protobuf option
`proofs.exclude_from_tree` found in `proofs/proto/proof.proto`.

Fields can be treated as raw (already hashed values) by setting the option `proofs.hashed_field`.

	message Document {
		string value_a = 1;
		string value_b = 2 [
			(proofs.exclude_from_tree) = true
		];
		bytes value_c = 3 [
			(proofs.hashed_field) = true
		];
	}

Nested, Repeated and Mapped Structures

Nested, repeated, and map fields will be flattened following a dotted notation. Given the following example:

	message NestedDocument {
	  string fieldA = 1;
	  repeated Document fieldB = 2;
	  repeated string fieldC = 3;
	  map<string, Document> fieldD = 4 [
	      (proofs.field_length) = 4
	  ];
	  map<uint64, string> fieldE = 5;
	}

	message Document {
	  string fieldA = 1;
	}

	NestedDocument{
		fieldA: "foobar",
		fieldB: []Document{Document{fieldA: "1"}, Document{fieldA: "2"}},
		fieldC: []string{"a", "b", "c"},
		fieldD: map[string]Document{
		    "a": Document{fieldA: "1"},
		    "b": Document{fieldA: "2"},
		    "c": Document{fieldA: "3"},
		},
		fieldE: map[uint64]string{
		    0: "zero",
		    1: "one",
		    2: "two",
		},
	}

A tree will be created out of this document by flattening all the fields values
as leaves. This would result in a tree with the following leaves:

    - "fieldA" aka [1]
    - "fieldB.length" aka [2]
    - "fieldB[0]" aka [2, 0]
    - "fieldB[1]" aka [2, 1]
    - "fieldC.length" aka [3]
    - "fieldC[0]" aka [3, 0]
    - "fieldC[1]" aka [3, 1]
    - "fieldC[2]" aka [3, 2]
    - "fieldD.length" aka [4]
    - "fieldD[a]" aka [4, 97]
    - "fieldD[b]" aka [4, 98]
    - "fieldD[c]" aka [4, 99]
    - "fieldE.length" aka [5]
    - "fieldE[0]" aka [5, 0]
    - "fieldE[1]" aka [5, 1]
    - "fieldE[2]" aka [5, 2]

Proof format

This library defines a proof format that ensures both human readable, concise and secure Merkle proofs:

 {
    "readableName":"ValueA",
    "value":"Example",
    "salt":"1VWQFUGCXl1AYS0iAULHQow4XEjgJF/TpAuOO2Rnm+E=",
    "hashes":[
        { "right":"kYXAGhDdPiFMq1ZQMOZiKmSf1S1eHNgJ6BIPSIExOj8=" },
        { "left":"GDgT7Km6NK6k4N/Id4CZXErL3p6clNX7sVnlNyegdG0=" },
        { "right":"qOZzS+YM8t1OfC87zEKgkKz6q0f3wwk5+ed+PR/2cDA=" }
    ]
 }

This library can also create proofs with more compact property fields:

 {
    "compactName":[0,0,0,1],
    "value":"Example",
    "salt":"1VWQFUGCXl1AYS0iAULHQow4XEjgJF/TpAuOO2Rnm+E=",
    "hashes":[
        { "right":"kYXAGhDdPiFMq1ZQMOZiKmSf1S1eHNgJ6BIPSIExOj8=" },
        { "left":"GDgT7Km6NK6k4N/Id4CZXErL3p6clNX7sVnlNyegdG0=" },
        { "right":"qOZzS+YM8t1OfC87zEKgkKz6q0f3wwk5+ed+PR/2cDA=" }
    ]
 }

Sorted Hashes

This implementation allows for more concise representation of proofs, saving
some space that is valuable for on-chain verifications. The hash function to
hash two leaves is modified in this case in the following way:

  HashTwoNodes(A, B):
    if A > B:
	   return Hash(B, A)
	else:
	    return Hash(A, B)

This makes it unncessary to give a left/right designation in the proof. The drawback
of using this way of hashing a tree is that you can't make statements about the position
of a leaf in the tree.

The respective JSON for the proof would be:

  {
    "property":"ValueA",
    "value":"Example",
    "salt":"1VWQFUGCXl1AYS0iAULHQow4XEjgJF/TpAuOO2Rnm+E=",
    "sortedHashes":[
        "kYXAGhDdPiFMq1ZQMOZiKmSf1S1eHNgJ6BIPSIExOj8=",
        "GDgT7Km6NK6k4N/Id4CZXErL3p6clNX7sVnlNyegdG0=",
        "qOZzS+YM8t1OfC87zEKgkKz6q0f3wwk5+ed+PR/2cDA="
    ]
  }

There are a few things to note:
    - When calculating the hash of the leaf, the dot notation of the property, the value and salt should be concatenated to produce the hash.
    - The default proof expects values of documents to be salted to prevent rainbow table lookups.
    - The value is included in the file as a string value not a native type.

Salt Message

salts field contained in a message is used to feed salts (for other fields) to Precise-Proofs library by client

Field for slice/map length

We encode the length of a slice or map field in the tree as an additional leaf so a proof can
be created about the size of a field. Default is "_length". The new added length field can be customized
with the ReadablePropertyLengthSuffix option.

	message Document {
	  repeated string fieldA = 1;
	  map<string,string> fieldB = 2;
	}

Custom Document Prefix

Library supports adding a prefix to the document path by setting up `TreeOption.ParentPrefix` to the desired value.

Field Padding Support

Library supports padding bytes and string field, one usage of `proto.field_length` is used to define fixed length of a bytes or string field, if the length of field contained in message is less than fixed length, this field will be padded with `0x0`s, if length of field contained in message is bigger than fixed length, an error is returned. `TreeOption.FixedLengthFieldLeftPadding` is used to control padding direction, `true` means padding in the left, default `false` means padding in the right.

Fixed Length Tree

`TreeOption.TreeDepth` is used to define an optional fixed length tree. If this option is provided, the tree will be extended to have the depth specified in the option, so a fixed number of `(2**TreeDepth)` leaves. Empty leaves with hash `hash([]byte{})` will be added to the tree if client does not provide enough leaf nodes.  If the provided leaf nodes surpass `(2**TreeDepth)`, an error will be returned.
*/
package proofs

import (
	"bytes"
	"crypto/rand"
	"fmt"
	"hash"
	"reflect"
	"strings"

	"github.com/centrifuge/precise-proofs/proofs/proto"
	"github.com/golang/protobuf/proto"
	"github.com/pkg/errors"
	"github.com/xsleonard/go-merkle"
)

// DefaultReadablePropertyLengthSuffix is the suffix used to store the length of slices (repeated) fields in the tree. It can be
// customized with the ReadablePropertyLengthSuffix TreeOption
const DefaultReadablePropertyLengthSuffix = "length"
const SaltsFieldName = "Salts"

// TreeOptions allows customizing the generation of the tree
type TreeOptions struct {
	//	EnableHashSorting: Implement a merkle tree with sorted hashes
	EnableHashSorting bool
	Salts             Salts
	// ReadablePropertyLengthSuffix: As precise proofs support repeated fields, when generating the merkle tree we need to add a
	// leaf that represents the length of the slice. The default suffix is `_length`, although it is customizable so it
	// does not collide with potential field names of your own proto structs.
	ReadablePropertyLengthSuffix string
	Hash                         hash.Hash
	// ParentPrefix defines an arbitrary prefix to prepend to the parent, so all fields are prepended with it
	ParentPrefix                Property
	CompactProperties           bool
	FixedLengthFieldLeftPadding bool
	TreeDepth                   uint
}

type Salts func(compact []byte) ([]byte, error)

func defaultGetSalt(message proto.Message) (Salts, error) {
	salts, err := getSaltsFromMessage(message)
	if err != nil {
		return nil, err
	}
	return func(compact []byte) ([]byte, error) {
		for _, salt := range salts {
			if bytes.Compare(salt.GetCompact(), compact) == 0 {
				return salt.GetValue(), nil
			}
		}
		randbytes := make([]byte, 32)
		n, err := rand.Read(randbytes)
		if err != nil {
			return nil, err
		} else if n != 32 {
			return nil, errors.Wrapf(err, "Only read %d instead of 32 random bytes", n)
		}

		salt := proofspb.Salt{
			Compact: compact,
			Value:   randbytes,
		}
		salts = append(salts, &salt)
		err = fillBackSalts(message, salts)
		if err != nil {
			return nil, err
		}
		return randbytes, nil
	}, nil
}

// DocumentTree is a helper object to create a merkleTree and proofs for fields in the document
type DocumentTree struct {
	merkleTree merkle.Tree
	leaves     []LeafNode
	// Leaves can only be added if the tree is not filled yet. Once all leaves have been added, the root is
	// be generated by (`DocumentTree.Generate`) and this bool is set to true.
	filled                       bool
	rootHash                     []byte
	document                     proto.Message
	salts                        Salts
	propertyList                 []Property
	hash                         hash.Hash
	readablePropertyLengthSuffix string
	parentPrefix                 Property
	compactProperties            bool
<<<<<<< HEAD
=======
	fixedLengthFieldLeftPadding  bool
	nameIndex                    map[string]struct{}
	propertyIndex                map[string]struct{}
	fixedNoOfLeafs               uint
	// 0 means number of leafs is not fixed
>>>>>>> f83c6b9e
}

func (doctree *DocumentTree) String() string {
	return fmt.Sprintf("DocumentTree with Hash [%x] and [%d] leaves", doctree.RootHash(), len(doctree.merkleTree.Leaves()))
}

// NewDocumentTree returns an empty DocumentTree
func NewDocumentTree(proofOpts TreeOptions) (DocumentTree, error) {
	opts := merkle.TreeOptions{
		DisableHashLeaves: true,
	}
	if proofOpts.EnableHashSorting {
		opts.EnableHashSorting = proofOpts.EnableHashSorting
	}
	var salts Salts
	if proofOpts.Salts != nil {
		salts = proofOpts.Salts
	}
	readablePropertyLengthSuffix := DefaultReadablePropertyLengthSuffix
	if proofOpts.ReadablePropertyLengthSuffix != "" {
		readablePropertyLengthSuffix = proofOpts.ReadablePropertyLengthSuffix
	}
	var leavesNo uint = 0

	if proofOpts.TreeDepth != 0 {
		if (proofOpts.TreeDepth) > 32 {
			return DocumentTree{}, errors.New("TreeDepth is too bigger, it should not be bigger than 32")
		}
		leavesNo = 1 << proofOpts.TreeDepth
	}

	return DocumentTree{
		propertyList:                 []Property{},
		merkleTree:                   merkle.NewTreeWithOpts(opts),
		salts:                        salts,
		readablePropertyLengthSuffix: readablePropertyLengthSuffix,
		leaves:                       []LeafNode{},
		hash:                         proofOpts.Hash,
		parentPrefix:                 proofOpts.ParentPrefix,
		compactProperties:            proofOpts.CompactProperties,
<<<<<<< HEAD
	}
=======
		fixedLengthFieldLeftPadding:  proofOpts.FixedLengthFieldLeftPadding,
		nameIndex:                    make(map[string]struct{}),
		propertyIndex:                make(map[string]struct{}),
		fixedNoOfLeafs:               leavesNo,
	}, nil
>>>>>>> f83c6b9e
}

// NewDocumentTree returns a DocumentTree that has a root hash set.
// It can be used to validate proofs but not for creating any.
func NewDocumentTreeWithRootHash(proofOpts TreeOptions, rootHash []byte) (DocumentTree, error) {
	documentTree, err := NewDocumentTree(proofOpts)
	if err != nil {
		return DocumentTree{}, err
	}
	documentTree.rootHash = rootHash
	return documentTree, nil
}

// AddLeaves appends list of leaves to the tree's leaves.
// This function can be called multiple times and leaves will be added from left to right. Note that the lexicographic
// sorting doesn't get applied in this method but in the protobuf flattening. The order in which leaves are added in
// in this method determine layout of the tree.
func (doctree *DocumentTree) AddLeaves(leaves []LeafNode) error {
	if doctree.filled {
		return errors.New("tree already filled")
	}
	for _, leaf := range leaves {
		err := doctree.AddLeaf(leaf)
		if err != nil {
			return err
		}
	}
	return nil
}

// AddLeaf appends a single leaf to the tree
// This function can be called multiple times and leaves will be added from left to right. Note that the lexicographic
// sorting doesn't get applied in this method but in the protobuf flattening. The order in which leaves are added in
// in this method determine layout of the tree.
func (doctree *DocumentTree) AddLeaf(leaf LeafNode) error {
	if doctree.filled {
		return errors.New("tree already filled")
	}
	if (doctree.fixedNoOfLeafs != 0) && (uint(len(doctree.leaves)) == doctree.fixedNoOfLeafs) {
		return errors.New("tree already has enough leaves")
	}

	var pty = leaf.Property
	var rnStr = pty.ReadableName()
	var compactStr = fmt.Sprint(pty.CompactName())
	_, ok := doctree.nameIndex[rnStr]
	if ok {
		return errors.New("duplicated leaf")
	}
	doctree.nameIndex[rnStr] = struct{}{}
	_, ok = doctree.propertyIndex[compactStr]
	if ok {
		return errors.New("duplicated leaf")
	}
	doctree.propertyIndex[compactStr] = struct{}{}

	doctree.leaves = append(doctree.leaves, leaf)
	return nil
}

// AddLeavesFromDocument iterates over a protobuf message, flattens it and adds all leaves to the tree
func (doctree *DocumentTree) AddLeavesFromDocument(document proto.Message) (err error) {
	if doctree.hash == nil {
		return fmt.Errorf("hash is not set")
	}
	var salts Salts
	if doctree.salts != nil {
		salts = doctree.salts
	} else {
		var err error
		salts, err = defaultGetSalt(document)
		if err != nil {
			return err
		}
	}
	leaves, err := FlattenMessage(document, salts, doctree.readablePropertyLengthSuffix, doctree.hash, doctree.compactProperties, doctree.parentPrefix, doctree.fixedLengthFieldLeftPadding)
	if err != nil {
		return err
	}
	return doctree.AddLeaves(leaves)
}

func fillBackSalts(message proto.Message, saltsSlice []*proofspb.Salt) (err error) {
	value := reflect.ValueOf(message).Elem().FieldByName(SaltsFieldName)
	if value == reflect.ValueOf(nil) {
		return errors.New("Cannot find salts field in message")
	}
	value.Set(reflect.ValueOf(saltsSlice))
	return nil
}

func getSaltsFromMessage(message proto.Message) (salts []*proofspb.Salt, err error) {
	field := reflect.ValueOf(message).Elem().FieldByName(SaltsFieldName)
	if field == reflect.ValueOf(nil) {
		return nil, errors.New("Cannot find salts field in message")
	}
	return field.Interface().([]*proofspb.Salt), nil
}

<<<<<<< HEAD
=======
func emptyNodeHash(h hash.Hash) ([]byte, error) {
	defer h.Reset()
	_, err := h.Write([]byte{})
	if err != nil {
		return []byte{}, err
	}
	hash := h.Sum(nil)
	return hash, nil
}

>>>>>>> f83c6b9e
// Generate calculated the merkle root with all supplied leaves. This method can only be called once and makes
// the tree immutable.
func (doctree *DocumentTree) Generate() error {
	if doctree.filled {
		return errors.New("tree already filled")
	}

	if doctree.fixedNoOfLeafs != 0 {
		emptyNoToBeAdded := doctree.fixedNoOfLeafs - uint(len(doctree.leaves))
		if emptyNoToBeAdded > 0 {
			hash, err := emptyNodeHash(doctree.hash)
			if err != nil {
				return err
			}
			for i := 0; i < int(emptyNoToBeAdded); i++ {
				doctree.leaves = append(doctree.leaves, LeafNode{Hash: hash, Hashed: true})
			}
		}
	}

	hashes := make([][]byte, len(doctree.leaves))
	for i, leaf := range doctree.leaves {
		if len(leaf.Hash) < 1 || leaf.Hashed {
			err := leaf.HashNode(doctree.hash, doctree.compactProperties)
			if err != nil {
				return err
			}
		}

		hashes[i] = leaf.Hash
	}
	err := doctree.merkleTree.Generate(hashes, doctree.hash)
	if err != nil {
		return fmt.Errorf("failed to generate merkle tree: %s", err)
	}

	doctree.rootHash = doctree.merkleTree.Root().Hash
	doctree.filled = true
	return nil
}

// GetLeaves returns the leaves of the doc tree.
func (doctree *DocumentTree) GetLeaves() LeafList {
	return doctree.leaves
}

// GetLeafByProperty returns a leaf if it is found
func (doctree *DocumentTree) GetLeafByProperty(prop string) (int, *LeafNode) {
	for index, leaf := range doctree.leaves {
		if leaf.Property.ReadableName() == prop {
			return index, &leaf
		}
	}
	return 0, nil
}

// GetCompactPropByPropertyName returns a leaf compact name if it is found
func (doctree *DocumentTree) GetCompactPropByPropertyName(prop string) []byte {
	for _, leaf := range doctree.leaves {
		if leaf.Property.ReadableName() == prop {
			return leaf.Property.CompactName()
		}
	}
	return []byte{}
}

// GetLeafByCompactProperty returns a leaf if it is found
func (doctree *DocumentTree) GetLeafByCompactProperty(prop []byte) (int, *LeafNode) {
	for index, leaf := range doctree.leaves {
		if reflect.DeepEqual(leaf.Property.CompactName(), prop) {
			return index, &leaf
		}
	}
	return 0, nil
}

// PropertyOrder returns an with all properties of a doctree in order
func (doctree *DocumentTree) PropertyOrder() []Property {
	propOrder := []Property{}
	for _, leaf := range doctree.leaves {
		propOrder = append(propOrder, leaf.Property)
	}
	return propOrder
}

// IsEmpty returns false if the tree contains no leaves
func (doctree *DocumentTree) IsEmpty() bool {
	return len(doctree.merkleTree.Nodes) == 0
}

func (doctree *DocumentTree) RootHash() []byte {
	return doctree.rootHash
}

// CreateProof takes a property in dot notation and returns a Proof object for the given field
func (doctree *DocumentTree) CreateProof(prop string) (proof proofspb.Proof, err error) {
	if doctree.IsEmpty() || !doctree.filled {
		err = fmt.Errorf("Can't create proof before generating merkle root")
		return
	}

	index, leaf := doctree.GetLeafByProperty(prop)
	if leaf == nil {
		return proofspb.Proof{}, fmt.Errorf("No such field: %s in obj", prop)
	}

	return doctree.createProof(index, leaf)
}

// CreateProofWithCompactProp takes a property in compact form and returns a Proof object for the given field
func (doctree *DocumentTree) CreateProofWithCompactProp(prop []byte) (proof proofspb.Proof, err error) {
	if doctree.IsEmpty() || !doctree.filled {
		err = fmt.Errorf("Can't create proof before generating merkle root")
		return
	}

	index, leaf := doctree.GetLeafByCompactProperty(prop)
	if leaf == nil {
		return proofspb.Proof{}, fmt.Errorf("No such field: %x in obj", prop)
	}

	return doctree.createProof(index, leaf)
}

func (doctree *DocumentTree) createProof(index int, leaf *LeafNode) (proof proofspb.Proof, err error) {
	propName := leaf.Property.Name(doctree.compactProperties)
	proof = proofspb.Proof{
		Property: propName,
		Value:    leaf.Value,
		Salt:     leaf.Salt,
	}

	if leaf.Hashed {
		proof.Hash = leaf.Hash
	}

	if doctree.merkleTree.Options.EnableHashSorting {
		sortedHashes, err := doctree.pickHashesFromMerkleTreeAsList(uint64(index))
		if err != nil {
			return proofspb.Proof{}, err
		}
		proof.SortedHashes = sortedHashes
	} else {
		hashes, err := doctree.pickHashesFromMerkleTree(uint64(index))
		if err != nil {
			return proofspb.Proof{}, err
		}
		proof.Hashes = hashes
	}
	return proof, nil
}

// pickHashesFromMerkleTree takes the required hashes needed to create a proof
func (doctree *DocumentTree) pickHashesFromMerkleTree(leaf uint64) (hashes []*proofspb.MerkleHash, err error) {
	proofNodes, err := CalculateProofNodeList(leaf, uint64(len(doctree.merkleTree.Leaves())))
	if err != nil {
		return hashes, err
	}

	hashes = make([]*proofspb.MerkleHash, len(proofNodes))

	for i, n := range proofNodes {
		h := doctree.merkleTree.Nodes[n.Leaf].Hash
		if n.Left {
			hashes[i] = &proofspb.MerkleHash{Left: h, Right: nil}
		} else {
			hashes[i] = &proofspb.MerkleHash{Left: nil, Right: h}

		}
	}
	return hashes, nil
}

// pickHashesListFromMerkleTree takes the required hashes needed to create a proof as a list
func (doctree *DocumentTree) pickHashesFromMerkleTreeAsList(leaf uint64) (hashes [][]byte, err error) {
	proofNodes, err := CalculateProofNodeList(leaf, uint64(len(doctree.merkleTree.Leaves())))

	if err != nil {
		return hashes, err
	}

	hashes = make([][]byte, len(proofNodes))
	for i, n := range proofNodes {
		hashes[i] = doctree.merkleTree.Nodes[n.Leaf].Hash
	}
	return
}

// ValidateProof by comparing it to the tree's rootHash
func (doctree *DocumentTree) ValidateProof(proof *proofspb.Proof) (valid bool, err error) {
	var fieldHash []byte
	if len(proof.Hash) == 0 {
		fieldHash, err = CalculateHashForProofField(proof, doctree.hash)
	} else {
		fieldHash = proof.Hash
	}
	if err != nil {
		return false, err
	}
	if doctree.merkleTree.Options.EnableHashSorting {
		valid, err = ValidateProofSortedHashes(fieldHash, proof.SortedHashes, doctree.rootHash, doctree.hash)
	} else {
		valid, err = ValidateProofHashes(fieldHash, proof.Hashes, doctree.rootHash, doctree.hash)
	}
	return
}

// LeafNode represents a field that can be hashed to create a merkle tree
type LeafNode struct {
	Property Property
	Value    []byte
	Salt     []byte
	// Hash contains either the hash that is calculated from Value, Salt & Property or a user defined hash
	Hash []byte
	// If set to true, the the value added to the tree is LeafNode.Hash instead of the hash calculated from Value, Salt
	// & Property
	Hashed bool
}

// HashNode calculates the hash of a node provided it isn't already calculated.
func (n *LeafNode) HashNode(h hash.Hash, compact bool) error {
	if len(n.Hash) > 0 || n.Hashed {
		return nil
	}

	payload, err := ConcatValues(n.Property.Name(compact), n.Value, n.Salt)
	if err != nil {
		return err
	}

	defer h.Reset()
	_, err = h.Write(payload)
	if err != nil {
		return err
	}
	n.Hash = h.Sum(nil)
	return nil
}

// ConcatValues concatenates property, value & salt into one byte slice.
func ConcatValues(propName proofspb.PropertyName, value []byte, salt []byte) (payload []byte, err error) {
	payload = append(payload, AsBytes(propName)...)
	payload = append(payload, []byte(value)...)
	if len(salt) != 32 {
		return []byte{}, fmt.Errorf("%s: Salt has incorrect length: %d instead of 32", propName, len(salt))
	}
	payload = append(payload, salt[:32]...)
	return
}

// LeafList is a list implementation that can be sorted by the LeafNode.Property value. This is needed for ordering all
// leaves before generating a merkleTree out of it.
type LeafList []LeafNode

// Len returns the length of the list
func (s LeafList) Len() int {
	return len(s)
}

// Swap two items in the list
func (s LeafList) Swap(i, j int) {
	s[i], s[j] = s[j], s[i]
}

type sortByReadableName struct{ LeafList }

// Compare by property name lexicographically
func (m sortByReadableName) Less(i, j int) bool {
	return strings.Compare(string(m.LeafList[i].Property.ReadableName()), string(m.LeafList[j].Property.ReadableName())) == -1
}

type sortByCompactName struct{ LeafList }

// Compare by property compact name
func (m sortByCompactName) Less(i, j int) bool {
	return bytes.Compare(AsBytes(m.LeafList[i].Property.Name(true)), AsBytes(m.LeafList[j].Property.Name(true))) == -1
}

// HashTwoValues concatenate two hashes to calculate hash out of the result. This is used in the merkleTree calculation code
// as well as the validation code.
func HashTwoValues(a []byte, b []byte, hashFunc hash.Hash) (hash []byte) {
	data := make([]byte, hashFunc.Size()*2)
	copy(data[:hashFunc.Size()], a[:hashFunc.Size()])
	copy(data[hashFunc.Size():], b[:hashFunc.Size()])
	return hashBytes(hashFunc, data)
}

// hashBytes takes a hash.Hash interface and hashes the provided value
func hashBytes(hashFunc hash.Hash, input []byte) []byte {
	defer hashFunc.Reset()
	_, err := hashFunc.Write(input[:])
	if err != nil {
		return []byte{}
	}
	return hashFunc.Sum(nil)
}

type HashNode struct {
	Left bool
	Leaf uint64
}

// CalculateProofNodeList returns a list of slice positions to fetch the nodes required for creating a proof from
// Tree.Nodes.
func CalculateProofNodeList(node, leafCount uint64) (nodes []*HashNode, err error) {
	if node >= leafCount {
		return nodes, errors.New("node index is too big for node count")
	}

	height, _ := merkle.CalculateHeightAndNodeCount(leafCount)
	index := 0
	lastNodeInLevel := leafCount - 1
	offset := uint64(0)
	nodes = make([]*HashNode, height-1)

	for level := height - 1; level > 0; level-- {
		// only add hash if this isn't an odd end
		if !(node == lastNodeInLevel && (lastNodeInLevel+1)%2 == 1) {
			if node%2 == 0 {
				nodes[index] = &HashNode{false, offset + node + 1}
			} else {
				nodes[index] = &HashNode{true, offset + node - 1}
			}
			index++
		}
		node = node / 2
		offset += lastNodeInLevel + 1
		lastNodeInLevel = (lastNodeInLevel+1)/2 + (lastNodeInLevel+1)%2 - 1
	}
	return nodes[:index], nil
}

// CalculateHashForProofField takes a Proof struct and returns a hash of the concatenated property name, value & salt.
// Uses ConcatValues internally.
func CalculateHashForProofField(proof *proofspb.Proof, hashFunc hash.Hash) (hash []byte, err error) {
	input, err := ConcatValues(proof.Property, proof.Value, proof.Salt)
	if err != nil {
		return []byte{}, err
	}
	hash = hashBytes(hashFunc, input)
	return hash, nil
}

// ValidateProofHashes calculates the merkle root based on a list of left/right hashes.
func ValidateProofHashes(hash []byte, hashes []*proofspb.MerkleHash, rootHash []byte, hashFunc hash.Hash) (valid bool, err error) {
	for i := 0; i < len(hashes); i++ {
		if len(hashes[i].Left) == 0 {
			hash = HashTwoValues(hash, hashes[i].Right, hashFunc)
		} else {
			hash = HashTwoValues(hashes[i].Left, hash, hashFunc)
		}
	}

	if !bytes.Equal(hash, rootHash) {
		return false, errors.New("Hash does not match")
	}

	return true, nil
}

// ValidateProofHashes calculates the merkle root based on a list of left/right hashes.
func ValidateProofSortedHashes(hash []byte, hashes [][]byte, rootHash []byte, hashFunc hash.Hash) (valid bool, err error) {
	for i := 0; i < len(hashes); i++ {
		if bytes.Compare(hash, hashes[i]) > 0 {
			hash = HashTwoValues(hashes[i], hash, hashFunc)
		} else {
			hash = HashTwoValues(hash, hashes[i], hashFunc)
		}
	}

	if !bytes.Equal(hash, rootHash) {
		return false, errors.New("Hash does not match")
	}

	return true, nil
}<|MERGE_RESOLUTION|>--- conflicted
+++ resolved
@@ -259,14 +259,11 @@
 	readablePropertyLengthSuffix string
 	parentPrefix                 Property
 	compactProperties            bool
-<<<<<<< HEAD
-=======
 	fixedLengthFieldLeftPadding  bool
 	nameIndex                    map[string]struct{}
 	propertyIndex                map[string]struct{}
 	fixedNoOfLeafs               uint
 	// 0 means number of leafs is not fixed
->>>>>>> f83c6b9e
 }
 
 func (doctree *DocumentTree) String() string {
@@ -307,15 +304,11 @@
 		hash:                         proofOpts.Hash,
 		parentPrefix:                 proofOpts.ParentPrefix,
 		compactProperties:            proofOpts.CompactProperties,
-<<<<<<< HEAD
-	}
-=======
 		fixedLengthFieldLeftPadding:  proofOpts.FixedLengthFieldLeftPadding,
 		nameIndex:                    make(map[string]struct{}),
 		propertyIndex:                make(map[string]struct{}),
 		fixedNoOfLeafs:               leavesNo,
 	}, nil
->>>>>>> f83c6b9e
 }
 
 // NewDocumentTree returns a DocumentTree that has a root hash set.
@@ -415,8 +408,6 @@
 	return field.Interface().([]*proofspb.Salt), nil
 }
 
-<<<<<<< HEAD
-=======
 func emptyNodeHash(h hash.Hash) ([]byte, error) {
 	defer h.Reset()
 	_, err := h.Write([]byte{})
@@ -427,7 +418,6 @@
 	return hash, nil
 }
 
->>>>>>> f83c6b9e
 // Generate calculated the merkle root with all supplied leaves. This method can only be called once and makes
 // the tree immutable.
 func (doctree *DocumentTree) Generate() error {
